--- conflicted
+++ resolved
@@ -347,12 +347,8 @@
         if transformations:
             data["transformations"] = transformations
 
-<<<<<<< HEAD
         # Use 5 minute timeout for source creation (especially PDF processing with OCR)
-        return self._make_request("POST", "/api/sources", json=data, timeout=300.0)
-=======
-        return self._make_request("POST", "/api/sources/json", json=data)
->>>>>>> 34a60e51
+        return self._make_request("POST", "/api/sources/json", json=data, timeout=300.0)
 
     def get_source(self, source_id: str) -> Union[Dict[Any, Any], List[Dict[Any, Any]]]:
         """Get a specific source."""
