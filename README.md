--- conflicted
+++ resolved
@@ -34,7 +34,6 @@
   </p>
 </div>
 
-<<<<<<< HEAD
 <div align="center">
   <!-- Keep these links. Translations will automatically update with the README. -->
   <a href="https://zdoc.app/de/lfnovo/open-notebook">Deutsch</a> | 
@@ -47,14 +46,7 @@
   <a href="https://zdoc.app/zh/lfnovo/open-notebook">中文</a>
 </div>
 
-## 📢 Open Notebook is under very active development
-
-> Open Notebook is under active development! We're moving fast and making improvements every week. Your feedback is incredibly valuable to me during this exciting phase and it gives me motivation to keep improving and building this amazing tool. Please feel free to star the project if you find it useful, and don't hesitate to reach out with any questions or suggestions. I'm excited to see how you'll use it and what ideas you'll bring to the project! Let's build something amazing together! 🚀
-
-## About The Project
-=======
 ## A private, multi-model, 100% local, full-featured alternative to Notebook LM
->>>>>>> 488023b3
 
 ![New Notebook](docs/assets/asset_list.png)
 
