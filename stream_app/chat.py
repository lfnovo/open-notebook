import streamlit as st
from langchain_core.runnables import RunnableConfig

from open_notebook.domain import Note, Source
from open_notebook.graphs.chat import graph as chat_graph
from open_notebook.plugins.podcasts import PodcastConfig, PodcastEpisode
from open_notebook.utils import token_count
from stream_app.note import make_note_from_chat


# todo: build a smarter, more robust context manager function
def build_context(session_id):
    st.session_state[session_id]["context"] = dict(note=[], source=[])

    for id, status in st.session_state[session_id]["context_config"].items():
        if not id:
            continue

        item_type, item_id = id.split(":")
        if item_type not in ["note", "source"]:
            continue

        if "not in" in status:
            continue

        if item_type == "note":
            item: Note = Note.get(id)
        elif item_type == "source":
            item: Source = Source.get(id)
        else:
            continue

        if not item:
            continue
        if "summary" in status:
            st.session_state[session_id]["context"][item_type] += [
                item.get_context(context_size="short")
            ]
        elif "full content" in status:
            st.session_state[session_id]["context"][item_type] += [
                item.get_context(context_size="long")
            ]

    return st.session_state[session_id]["context"]


def execute_chat(txt_input, session_id):
    current_state = st.session_state[session_id]
    current_state["messages"] += [txt_input]
    result = chat_graph.invoke(
        input=current_state,
        config=RunnableConfig(configurable={"thread_id": session_id}),
    )
    return result


podcast_configs = PodcastConfig.get_all()
podcast_config_names = [pd.name for pd in podcast_configs]


# todo: se eu for usar o token count, preciso deixar configuravel
# seria bom ter um total de tokens no admin em algum lugar
def chat_sidebar(session_id):
    context = build_context(session_id=session_id)
    tokens = token_count(str(context) + str(st.session_state[session_id]["messages"]))
<<<<<<< HEAD
    chat_tab, podcast_tab = st.tabs(["Chat", "Podcast"])
    with podcast_tab:
        with st.container(border=True):
            template = st.selectbox("Pick a template", podcast_config_names)
            episode_name = st.text_input("Episode Name")
            instructions = st.text_area("Instructions")
            if st.button("Generate"):
                epi = PodcastEpisode(
                    name=episode_name,
                    instructions=instructions,
                    template=template,
                    file_path="lallaa",
                )
                epi.save()
            st.page_link("pages/5_🎙️_Podcasts.py", label="Go to Config")
            st.divider()
    with chat_tab:
        with st.container(border=True):
            request = st.chat_input("Enter your question")
            # removing for now since it's not multi-model capable right now
            st.caption(f"Total tokens: {tokens}")
            if request:
                response = execute_chat(txt_input=request, session_id=session_id)
                st.session_state[session_id]["messages"] = response["messages"]

            for msg in st.session_state[session_id]["messages"][::-1]:
                if msg.type not in ["human", "ai"]:
                    continue
                if not msg.content:
                    continue

                with st.chat_message(name=msg.type):
                    st.write(msg.content)
                    if msg.type == "ai":
                        if st.button("💾 New Note", key=f"render_save_{msg.id}"):
                            title = "New Note"
                            content = msg.content
                            note = Note(
                                title=title,
                                content=content,
                                note_type="ai",
                            )
                            note.save()
                            note.add_to_notebook(
                                st.session_state[session_id]["notebook"].id
                            )
                            st.rerun()
=======
    with st.container(border=True):
        request = st.chat_input("Enter your question")
        # removing for now since it's not multi-model capable right now
        st.caption(f"Total tokens: {tokens}")
        if request:
            response = execute_chat(txt_input=request, session_id=session_id)
            st.session_state[session_id]["messages"] = response["messages"]

        for msg in st.session_state[session_id]["messages"][::-1]:
            if msg.type not in ["human", "ai"]:
                continue
            if not msg.content:
                continue

            with st.chat_message(name=msg.type):
                st.write(msg.content)
                if msg.type == "ai":
                    if st.button("💾 New Note", key=f"render_save_{msg.id}"):
                        make_note_from_chat(
                            content=msg.content,
                            notebook_id=st.session_state[session_id]["notebook"].id,
                        )
                        st.rerun()
>>>>>>> f117c637
<|MERGE_RESOLUTION|>--- conflicted
+++ resolved
@@ -63,7 +63,6 @@
 def chat_sidebar(session_id):
     context = build_context(session_id=session_id)
     tokens = token_count(str(context) + str(st.session_state[session_id]["messages"]))
-<<<<<<< HEAD
     chat_tab, podcast_tab = st.tabs(["Chat", "Podcast"])
     with podcast_tab:
         with st.container(border=True):
@@ -95,37 +94,6 @@
                 if not msg.content:
                     continue
 
-                with st.chat_message(name=msg.type):
-                    st.write(msg.content)
-                    if msg.type == "ai":
-                        if st.button("💾 New Note", key=f"render_save_{msg.id}"):
-                            title = "New Note"
-                            content = msg.content
-                            note = Note(
-                                title=title,
-                                content=content,
-                                note_type="ai",
-                            )
-                            note.save()
-                            note.add_to_notebook(
-                                st.session_state[session_id]["notebook"].id
-                            )
-                            st.rerun()
-=======
-    with st.container(border=True):
-        request = st.chat_input("Enter your question")
-        # removing for now since it's not multi-model capable right now
-        st.caption(f"Total tokens: {tokens}")
-        if request:
-            response = execute_chat(txt_input=request, session_id=session_id)
-            st.session_state[session_id]["messages"] = response["messages"]
-
-        for msg in st.session_state[session_id]["messages"][::-1]:
-            if msg.type not in ["human", "ai"]:
-                continue
-            if not msg.content:
-                continue
-
             with st.chat_message(name=msg.type):
                 st.write(msg.content)
                 if msg.type == "ai":
@@ -134,5 +102,4 @@
                             content=msg.content,
                             notebook_id=st.session_state[session_id]["notebook"].id,
                         )
-                        st.rerun()
->>>>>>> f117c637
+                        st.rerun()