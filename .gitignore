--- conflicted
+++ resolved
@@ -122,7 +122,6 @@
 
 .quarentena
 
-<<<<<<< HEAD
 # Node.js
 node_modules/
 npm-debug.log*
@@ -132,6 +131,6 @@
 package-lock.json
 yarn.lock
 .pnpm-debug.log
-=======
-.claude/logs
->>>>>>> fbc3f3ad
+
+# Claude logs
+.claude/logs