--- conflicted
+++ resolved
@@ -257,11 +257,8 @@
 
 - **Multi-Notebook Support**: Organize your research across multiple notebooks effortlessly.
 - **Multi-model support**: Open AI, Anthropic, Gemini, Vertex AI, Open Router, X.AI, Groq, Ollama. ([Model Selection Guide](https://github.com/lfnovo/open-notebook/blob/main/docs/models.md))
-<<<<<<< HEAD
+- **Reasoning Model Support**: Full support for thinking models like DeepSeek-R1, Qwen3, and Magistral with collapsible reasoning sections.
 - **Comprehensive REST API**: Full programmatic access to all functionality for building custom integrations.
-=======
-- **Reasoning Model Support**: Full support for thinking models like DeepSeek-R1, Qwen3, and Magistral with collapsible reasoning sections.
->>>>>>> 9814103c
 - **Podcast Generator**: Automatically convert your notes into a podcast format.
 - **Broad Content Integration**: Works with links, PDFs, EPUB, Office, TXT, Markdown files, YouTube videos, Audio files, Video files and pasted text.
 - **Content Transformation**: Powerful customizable actions to summarize, extract insights, and more.
